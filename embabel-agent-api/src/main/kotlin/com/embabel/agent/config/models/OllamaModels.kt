--- conflicted
+++ resolved
@@ -15,11 +15,7 @@
  */
 package com.embabel.agent.config.models
 
-<<<<<<< HEAD
 import com.embabel.common.ai.model.ConfigurableModelProviderProperties
-=======
-import com.embabel.common.ai.model.AiModel
->>>>>>> a59a87f6
 import com.embabel.common.ai.model.EmbeddingService
 import com.embabel.common.ai.model.Llm
 import com.embabel.common.ai.model.PricingModel
@@ -115,8 +111,6 @@
         models.forEach { model ->
             try {
                 val beanName = "ollamaModel-${model.name}"
-<<<<<<< HEAD
-
                 if (configuredEmbeddingModelNames.contains(model.model)) {
                     val embeddingModel = ollamaEmbeddingModelOf(model.model)
                     val embeddingBeanName = "ollamaEmbeddingModel-${model.name}"
@@ -129,13 +123,6 @@
                     configurableBeanFactory.registerSingleton(beanName, llmModel)
                     logger.debug("Successfully registered Ollama model {} as bean {}", model.name, beanName)
                 }
-=======
-                val aiModel = ollamaModelOf(model.model)
-
-                // Use registerSingleton with a more descriptive bean name
-                configurableBeanFactory.registerSingleton(beanName, aiModel)
-                logger.debug("Successfully registered Ollama model {} as bean {}", model.name, beanName)
->>>>>>> a59a87f6
             } catch (e: Exception) {
                 logger.error("Failed to register Ollama model {}: {}", model.name, e.message)
             }
@@ -173,12 +160,7 @@
         )
     }
 
-<<<<<<< HEAD
-    private fun ollamaEmbeddingModelOf(name: String): EmbeddingService {
-        val embeddingModel = OllamaEmbeddingModel.builder()
-            .ollamaApi(OllamaApi.builder().baseUrl(baseUrl).build())
-            .defaultOptions(OllamaOptions.builder().model(name).build())
-=======
+
     private fun ollamaEmbeddingServiceOf(name: String): EmbeddingService {
         val springEmbeddingModel = OllamaEmbeddingModel.builder()
             .ollamaApi(
@@ -186,16 +168,11 @@
                     .baseUrl(baseUrl)
                     .build()
             )
->>>>>>> a59a87f6
             .build()
 
         return EmbeddingService(
             name = name,
-<<<<<<< HEAD
-            model = embeddingModel,
-=======
             model = springEmbeddingModel,
->>>>>>> a59a87f6
             provider = PROVIDER,
         )
     }
