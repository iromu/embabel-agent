--- conflicted
+++ resolved
@@ -734,11 +734,7 @@
             <enabled>true</enabled>
         </snapshots>
     </repository>
-<<<<<<< HEAD
 </repositories>
-=======
-<repositories>
->>>>>>> e1d711de
 ```
 
 ## Contributing
